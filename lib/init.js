'use strict';
const mqtt = require('mqtt');
const extend = require('gextend');
const match = require('mqtt-match');
const EventEmitter = require('events');

const DEFAULTS = {
    connectionNeeded: true,
    handlers: {},
    maxConnectionAttempts: 8,
    timeoutResponseAfter: 40 * 1000,
    url: 'mqtt://test.mosquitto.org',
    onconnect: {
        topic: 'service/up'
    },
    transport: {
        will: {
            topic: 'service/down',
            /**
             * In order to emit the LWT
             * it needs to have a payload!
             */
            payload: JSON.stringify({
                action: 'down'
            })
        }
    }
};

<<<<<<< HEAD
const _clients = {};

function $makeClient(options){
    /*
     * Ensure we have default options.
     */
    options = extend({}, DEFAULTS, options);

    const {url, transport} = options;

    if(_clients[url]){
        return _clients[url];
    }

    const client = mqtt.connect(url, transport);

    _clients[url] = client;

    return client;
}

=======
/**
 * Initialize a new MQTT client.
 * 
 * @param {Application} context Application core context
 * @param {Object} config Configuratino object
 * @param {String} [config.clientId] Client id
 * @param {Function} [config.clientId] Client ID, should return a string
 * @param {String} [config.url=mqtt://test.mosquitto.org] MQTT broker URL
 * @param {Number} [config.timeoutResponseAfter=40000] Response timeout
 * @param {Boolean} [config.connectionNeeded=true] If true will throw an error if we fail to connect
 * @param {Number} [config.maxConnectionAttempts=8] Max number of reconnection attemps
 * @param {String} [config.onconnect.topic=service/up] Topic to send on connection
 * @param {Object} [config.transport] Object passed to MQTT client on connect.
 * @param {Object} [config.transport.will.topic=service/down] Topic to send as LWT
 * @param {String} [config.transport.will.payload={"action":"down"}] Message to send as LWT
 */
>>>>>>> 58afffbb
module.exports =  function $initPubSubMQTT(context, config) {

    config = extend({}, DEFAULTS, config);

    if(typeof config.clientId === 'function') {
        config.clientId = config.clientId(context, config);
    }

    const _logger = context.getLogger('pubsub-mqtt');
    const client = $makeClient(config);

    let pubsub = new EventEmitter();
    pubsub.guid = makeGuid();
    pubsub.client = client;
    pubsub.online = false;
    pubsub.connectionAttempt = 0;
    pubsub._notifiedInitialConnection = false;

    pubsub._makeGuid = makeGuid;
    pubsub._makeClient = $makeClient;

    _logger.info('PubSub MQTT module booting...');
    _logger.info(config);

    /**
     * Subscribe to a topic or topics.
     *
     * MQTT topic wildcard characters are
     * supported ("+" for single level and
     * "#" for multi level).
     *
     * @method subscribe
     * @param  {String|Array}  topic  MQTT topic or topics.
     * @param  {function}  handler    Handles topic messages
     * @return {this}
     */
    pubsub.subscribe = function(topic, handler) {
        if(!topic) {
            console.log('-------- subs --------');
            console.log(data);
            console.log('----------------------');
            throw new Error('No Topic subs');
            return this;
        }

        config.handlers[topic] = handler;

        client.subscribe(topic);

        return this;
    };

    /**
     * Create a request response cycle.
     *
     * @method request
     * @param  {String} topic Topic  String
     * @param  {String|Buffer} data  Payload
     * @param  {Object} config      Options
     *
     * @return {Promise}
     */
    pubsub.request = function(topic, data = '', options=undefined) {
        if(!topic) {
            console.log('--------');
            console.log(data);
            console.log('--------');
            throw new Error('No Topic');
            return this;
        }

        let rndm = makeGuid();
        let _timeoutResponseAfter = options && options.timeoutResponseAfter || config.timeoutResponseAfter;
        let responseTopic = `${topic}/res/${rndm}`;

        let payload = pubsub._appendToPayload(data, {
            respondTo: responseTopic
        });

        return new Promise(function(resolve, reject) {
            function _handler(topic, event) {
                console.log('request._handler', topic, event);

                if(_handler._timeoutId) clearTimeout(_handler._timeoutId);

                /*
                 * Remove response handler
                 */
                config[responseTopic] = undefined;

                resolve(event);
            }

            if(_timeoutResponseAfter) {
                _handler._timeoutId = setTimeout(()=>{
                    console.log('request.timeout');
                    reject(new Error('Timeout error'));
                }, _timeoutResponseAfter);
            }

            console.log('pubsub.request', payload);

            pubsub.subscribe(responseTopic, _handler);
            pubsub.publish(topic, payload, options);
        });
    };

    /**
     * Extend the current payload with extra data.
     * @param  {Object} payload Origial payload
     * @param  {Object} data    Data to be added to payload
     *
     * @return {Object}
     */
    pubsub._appendToPayload = function(payload={}, data={}){
        if(payload === '') payload = {};
        if(typeof payload === 'string') payload = JSON.parse(payload);
        payload = extend({}, data, payload);
        return payload;
    };

    /**
     * Publish MQTT message
     *
     * Options:
     * - qos: QoS level, `Number`, default `0`
     * - retain: `Boolean`, default `false`
     *
     * The "options" parameter should be `undefined`
     * by default or it get's sent.
     *
     * @method publish
     * @param  {String} topic Topic  String
     * @param  {String|Buffer} data  Payload
     * @param  {Object} config      Options
     * @param  {Number} [config.qos=0] QoS level  
     * @param  {Boolean} [config.retain=false] QoS level  
     * @param  {Boolean} [config.dup=false] QoS level  
     * @return {this}
     */
    pubsub.publish = function(topic, data = '', options=undefined) {
        if(!topic) {
            console.log('--------');
            console.log(data);
            console.log('--------');
            throw new Error('No Topic');
            return this;
        }

        let args = [topic];

        data  = pubsub.applyTransforms(data);

        args.push(data);

        if(options) { 
            args.push(options);
        }

        let callback = function(err){
            if(err) _logger.error('publish error:', err);
            else _logger.info('published!');
        };

        args.push(callback);

        client.publish.apply(client, args);

        _logger.info('|-> pubsub: publish', topic, data);

        return this;
    };

    /**
     * Fast publish main difference with a regular
     * publish is that no transformations are applied.
     * @param  {String} topic Topic string
     * @param  {String|Buffer} data  Payload
     *
     * @return {this}
     */
    pubsub.fastPublish = function(topic, data) {
        if(!topic) {
            console.log('--------');
            console.log(data);
            console.log('--------');
            throw new Error('No Topic');
            return this;
        }

        let args = [topic];

        if(typeof data !== 'string'){
            data = JSON.stringify(data);
        }

        args.push(data);

        client.publish.apply(client, args);

        _logger.info('|-> pubsub: publish', topic, data);

        return this;
    };

    pubsub.addTransform = function(transform) {
        if(!pubsub._transforms) pubsub._transforms = [];
        pubsub._transforms.push(transform);
    };

    pubsub.applyTransforms = function(data={}) {
        return pubsub._transforms.reduce((_data, tx) => tx(_data, this), data);
    };
///////////////////////////////////
    /*
     * Ensure messages have uuid
     */
    pubsub.addTransform(require('./transforms/ensure.uuid'));
    /*
     * Ensure messages have timestamp
     */
    pubsub.addTransform(require('./transforms/ensure.timestamp'));

    pubsub.addTransform(function(data={}) {
        return JSON.stringify(data);
    });

    client.on('connect', () => {
        pubsub.online = true;
        pubsub.connectionAttempt = 0;

        _logger.info('mqtt connected to "%s"', config.url);
        _logger.info('onconnect', config.onconnect.topic);

<<<<<<< HEAD
        const connectionTopic = config.onconnect.topic;
        if(connectionTopic) {
            client.publish(config.onconnect.topic, JSON.stringify({
                service: config.clientid,
                action: 'up'
            }), function(err){
                if(err) _logger.error('publish error:', err);
            });
        }
=======
        client.publish(config.onconnect.topic, JSON.stringify({
            service: config.clientId,
            action: 'up'
        }), function(err){
            if(err) _logger.error('publish error:', err);
        });
>>>>>>> 58afffbb

        let topics = Object.keys(config.handlers);

        topics.map((topic)=>{
            _logger.info('pubsub: registering topic "%s"', topic);
        });

        client.subscribe(topics);

        if(!pubsub._notifiedInitialConnection) {
            pubsub._notifiedInitialConnection = true;
            pubsub.emit('ready');
        } else {
            pubsub.emit('connect');
        }
    });

    client.on('message', (topic, message='') => {
        // _logger.info('//////////');
        // _logger.info('MQTT: topic "%s". message:\n%s', topic, message.toString());

        let handled = false;

        Object.keys(config.handlers).map((key)=>{
            if(!match(key, topic)) {
                // console.log('match failed for: %s %s', key, topic);
                return;
            }

            // _logger.info('match FOUND for: %s %s', key, topic);

            let handler = config.handlers[key];

            let payload;
            try {
                payload = JSON.parse(message.toString());
            } catch(e){
                _logger.warn('MQTT message payload not JSON');
                payload = message.toString();
            }

            if(payload.respondTo) {
                payload.response = function(data) {
                    pubsub.publish(payload.respondTo, data);
                };
            }

            /**
             * All topic handlers are executed with 
             * context as their scope.
             */
            handler.call(context, topic, payload);
        });
    });

    client.on('error', (err) => {
        _logger.error('---');
        _logger.error('ERROR:', err.message);
        
        if(err.message !== 'Cannot parse topic') {
            _logger.error(err.stack);
        }

        pubsub.error = err;
        /**
         * This we either handle differently
         * at the application level or we just
         * don't fire it. Currently it crashes
         * the app.
         */
        // pubsub.emit('error', err);
    });

    client.on('reconnect', () => {
        pubsub.online = false;
        ++pubsub.connectionAttempt;

        if(pubsub.connectionAttempt > config.maxConnectionAttempts) {
            if(config.connectionNeeded){
                throw new Error('Unable to stablish a connection with client');
            } else {
                client.end();
                _logger.warn('We were unable to connect to mqtt server');
                _logger.warn('We are not trying anymore.');
            }
        }

        _logger.warn('---');
        _logger.warn('client reconnect');

        pubsub.emit('reconnect', {
            attempt: pubsub.connectionAttempt
        });
    });

    client.on('offline', () => {
        pubsub.online = false;
        _logger.warn('---');
        _logger.warn('client offline');

        pubsub.emit('offline');
    });

    client.on('close', () => {
        _logger.warn('---');
        _logger.warn('client close');
    });

    return pubsub;
};

function makeGuid() {
    const timestamp = (new Date()).getTime().toString(36);
    const randomString = (Math.random() * 10000000000000000).toString(36).replace('.', '');

    return `${timestamp}-${randomString}`;
}<|MERGE_RESOLUTION|>--- conflicted
+++ resolved
@@ -27,18 +27,17 @@
     }
 };
 
-<<<<<<< HEAD
 const _clients = {};
 
-function $makeClient(options){
+function $makeClient(options) {
     /*
      * Ensure we have default options.
      */
     options = extend({}, DEFAULTS, options);
 
-    const {url, transport} = options;
-
-    if(_clients[url]){
+    const { url, transport } = options;
+
+    if (_clients[url]) {
         return _clients[url];
     }
 
@@ -49,7 +48,6 @@
     return client;
 }
 
-=======
 /**
  * Initialize a new MQTT client.
  * 
@@ -66,12 +64,11 @@
  * @param {Object} [config.transport.will.topic=service/down] Topic to send as LWT
  * @param {String} [config.transport.will.payload={"action":"down"}] Message to send as LWT
  */
->>>>>>> 58afffbb
-module.exports =  function $initPubSubMQTT(context, config) {
+module.exports = function $initPubSubMQTT(context, config) {
 
     config = extend({}, DEFAULTS, config);
 
-    if(typeof config.clientId === 'function') {
+    if (typeof config.clientId === 'function') {
         config.clientId = config.clientId(context, config);
     }
 
@@ -85,9 +82,6 @@
     pubsub.connectionAttempt = 0;
     pubsub._notifiedInitialConnection = false;
 
-    pubsub._makeGuid = makeGuid;
-    pubsub._makeClient = $makeClient;
-
     _logger.info('PubSub MQTT module booting...');
     _logger.info(config);
 
@@ -103,15 +97,7 @@
      * @param  {function}  handler    Handles topic messages
      * @return {this}
      */
-    pubsub.subscribe = function(topic, handler) {
-        if(!topic) {
-            console.log('-------- subs --------');
-            console.log(data);
-            console.log('----------------------');
-            throw new Error('No Topic subs');
-            return this;
-        }
-
+    pubsub.subscribe = function (topic, handler) {
         config.handlers[topic] = handler;
 
         client.subscribe(topic);
@@ -129,15 +115,7 @@
      *
      * @return {Promise}
      */
-    pubsub.request = function(topic, data = '', options=undefined) {
-        if(!topic) {
-            console.log('--------');
-            console.log(data);
-            console.log('--------');
-            throw new Error('No Topic');
-            return this;
-        }
-
+    pubsub.request = function (topic, data = '', options = undefined) {
         let rndm = makeGuid();
         let _timeoutResponseAfter = options && options.timeoutResponseAfter || config.timeoutResponseAfter;
         let responseTopic = `${topic}/res/${rndm}`;
@@ -146,11 +124,11 @@
             respondTo: responseTopic
         });
 
-        return new Promise(function(resolve, reject) {
+        return new Promise(function (resolve, reject) {
             function _handler(topic, event) {
                 console.log('request._handler', topic, event);
 
-                if(_handler._timeoutId) clearTimeout(_handler._timeoutId);
+                if (_handler._timeoutId) clearTimeout(_handler._timeoutId);
 
                 /*
                  * Remove response handler
@@ -160,8 +138,8 @@
                 resolve(event);
             }
 
-            if(_timeoutResponseAfter) {
-                _handler._timeoutId = setTimeout(()=>{
+            if (_timeoutResponseAfter) {
+                _handler._timeoutId = setTimeout(() => {
                     console.log('request.timeout');
                     reject(new Error('Timeout error'));
                 }, _timeoutResponseAfter);
@@ -181,9 +159,9 @@
      *
      * @return {Object}
      */
-    pubsub._appendToPayload = function(payload={}, data={}){
-        if(payload === '') payload = {};
-        if(typeof payload === 'string') payload = JSON.parse(payload);
+    pubsub._appendToPayload = function (payload = {}, data = {}) {
+        if (payload === '') payload = {};
+        if (typeof payload === 'string') payload = JSON.parse(payload);
         payload = extend({}, data, payload);
         return payload;
     };
@@ -207,27 +185,19 @@
      * @param  {Boolean} [config.dup=false] QoS level  
      * @return {this}
      */
-    pubsub.publish = function(topic, data = '', options=undefined) {
-        if(!topic) {
-            console.log('--------');
-            console.log(data);
-            console.log('--------');
-            throw new Error('No Topic');
-            return this;
-        }
-
+    pubsub.publish = function (topic, data = '', options = undefined) {
         let args = [topic];
 
-        data  = pubsub.applyTransforms(data);
+        data = pubsub.applyTransforms(data);
 
         args.push(data);
 
-        if(options) { 
+        if (options) {
             args.push(options);
         }
 
-        let callback = function(err){
-            if(err) _logger.error('publish error:', err);
+        let callback = function (err) {
+            if (err) _logger.error('publish error:', err);
             else _logger.info('published!');
         };
 
@@ -248,18 +218,10 @@
      *
      * @return {this}
      */
-    pubsub.fastPublish = function(topic, data) {
-        if(!topic) {
-            console.log('--------');
-            console.log(data);
-            console.log('--------');
-            throw new Error('No Topic');
-            return this;
-        }
-
+    pubsub.fastPublish = function (topic, data) {
         let args = [topic];
 
-        if(typeof data !== 'string'){
+        if (typeof data !== 'string') {
             data = JSON.stringify(data);
         }
 
@@ -272,15 +234,15 @@
         return this;
     };
 
-    pubsub.addTransform = function(transform) {
-        if(!pubsub._transforms) pubsub._transforms = [];
+    pubsub.addTransform = function (transform) {
+        if (!pubsub._transforms) pubsub._transforms = [];
         pubsub._transforms.push(transform);
     };
 
-    pubsub.applyTransforms = function(data={}) {
+    pubsub.applyTransforms = function (data = {}) {
         return pubsub._transforms.reduce((_data, tx) => tx(_data, this), data);
     };
-///////////////////////////////////
+    ///////////////////////////////////
     /*
      * Ensure messages have uuid
      */
@@ -290,7 +252,7 @@
      */
     pubsub.addTransform(require('./transforms/ensure.timestamp'));
 
-    pubsub.addTransform(function(data={}) {
+    pubsub.addTransform(function (data = {}) {
         return JSON.stringify(data);
     });
 
@@ -301,34 +263,24 @@
         _logger.info('mqtt connected to "%s"', config.url);
         _logger.info('onconnect', config.onconnect.topic);
 
-<<<<<<< HEAD
-        const connectionTopic = config.onconnect.topic;
-        if(connectionTopic) {
+        if (config.onconnect && config.onconnect.topic) {
             client.publish(config.onconnect.topic, JSON.stringify({
-                service: config.clientid,
+                service: config.clientId,
                 action: 'up'
-            }), function(err){
-                if(err) _logger.error('publish error:', err);
+            }), function (err) {
+                if (err) _logger.error('publish error:', err);
             });
         }
-=======
-        client.publish(config.onconnect.topic, JSON.stringify({
-            service: config.clientId,
-            action: 'up'
-        }), function(err){
-            if(err) _logger.error('publish error:', err);
-        });
->>>>>>> 58afffbb
 
         let topics = Object.keys(config.handlers);
 
-        topics.map((topic)=>{
+        topics.map((topic) => {
             _logger.info('pubsub: registering topic "%s"', topic);
         });
 
         client.subscribe(topics);
 
-        if(!pubsub._notifiedInitialConnection) {
+        if (!pubsub._notifiedInitialConnection) {
             pubsub._notifiedInitialConnection = true;
             pubsub.emit('ready');
         } else {
@@ -336,14 +288,14 @@
         }
     });
 
-    client.on('message', (topic, message='') => {
+    client.on('message', (topic, message = '') => {
         // _logger.info('//////////');
         // _logger.info('MQTT: topic "%s". message:\n%s', topic, message.toString());
 
         let handled = false;
 
-        Object.keys(config.handlers).map((key)=>{
-            if(!match(key, topic)) {
+        Object.keys(config.handlers).map((key) => {
+            if (!match(key, topic)) {
                 // console.log('match failed for: %s %s', key, topic);
                 return;
             }
@@ -355,13 +307,13 @@
             let payload;
             try {
                 payload = JSON.parse(message.toString());
-            } catch(e){
+            } catch (e) {
                 _logger.warn('MQTT message payload not JSON');
                 payload = message.toString();
             }
 
-            if(payload.respondTo) {
-                payload.response = function(data) {
+            if (payload.respondTo) {
+                payload.response = function (data) {
                     pubsub.publish(payload.respondTo, data);
                 };
             }
@@ -377,17 +329,14 @@
     client.on('error', (err) => {
         _logger.error('---');
         _logger.error('ERROR:', err.message);
-        
-        if(err.message !== 'Cannot parse topic') {
-            _logger.error(err.stack);
-        }
-
+        _logger.error(err.stack);
         pubsub.error = err;
-        /**
-         * This we either handle differently
-         * at the application level or we just
-         * don't fire it. Currently it crashes
-         * the app.
+        /*
+         * We might not want to crash the whole 
+         * application due to an error here, e.g.
+         * if we send a malformed topic/message the
+         * mqtt parser will barf but that should not
+         * grant a crash...
          */
         // pubsub.emit('error', err);
     });
@@ -396,8 +345,8 @@
         pubsub.online = false;
         ++pubsub.connectionAttempt;
 
-        if(pubsub.connectionAttempt > config.maxConnectionAttempts) {
-            if(config.connectionNeeded){
+        if (pubsub.connectionAttempt > config.maxConnectionAttempts) {
+            if (config.connectionNeeded) {
                 throw new Error('Unable to stablish a connection with client');
             } else {
                 client.end();
